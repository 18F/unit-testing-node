--- conflicted
+++ resolved
@@ -79,10 +79,7 @@
 
 def_command('set-complete'.to_sym,
   'Copy the complete solution into the exercise dir') do
-<<<<<<< HEAD
-=======
   restore_initial_state
->>>>>>> 12c66607
   replace_exercise_files(File.join('solutions', 'complete'))
   exec_cmd 'npm test'
   puts 'Restoration of complete solution state successful'
@@ -114,10 +111,7 @@
   exec_cmd 'npm run lint-all'
   exec_cmd 'npm test'
   exec_cmd 'npm run test-all'
-<<<<<<< HEAD
   exec_cmd 'solutions/complete/test/hubot-smoke-test.bash'
-=======
->>>>>>> 12c66607
   build
 end
 
